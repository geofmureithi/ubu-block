--- conflicted
+++ resolved
@@ -1,6 +1,4 @@
 # ubu-block
-<<<<<<< HEAD
-
 Uchaguzi bila Ubaguzi Blockchain
 
 ## Getting Started
@@ -114,45 +112,10 @@
 
 ```
 +--------+--------------+----------+-----------+-------+-------+
-| county | constituency | ward | candidate | party | votes |
-+--------+--------------+----------+-----------+-------+-------+
-| Kiambu | Juja | Kalimoni | Mwas | ODM | 71 |
-+--------+--------------+----------+-----------+-------+-------+
-| Kiambu | Juja | Kalimoni | Omosh | PNU | 66 |
-=======
-[WIP] UBU Blockchain
-
-## Running
-```sql
-ubu-block query -q "Select 
-  c.title as candidate, 
-  SUM(votes) as votes, 
-  ward_name as ward, 
-  constituency_name as constituency, 
-  county_name as county,
-  parties.title as party
-from 
-  results 
-  INNER JOIN stations ON stations.id = results.station_id 
-  INNER JOIN candidates c ON c.id = results.candidate_id 
-  INNER JOIN wards on stations.ward_code = wards.ward_code 
-  INNER JOIN parties ON parties.id = c.party_id 
-  INNER JOIN constituencies ON wards.constituency_code = constituencies.constituency_code 
-  INNER JOIN counties ON constituencies.county_code = counties.county_code 
-WHERE 
-  position_type = 'Mp'  and constituency = 'Juja'
-GROUP BY 
-  c.id ORDER by votes DESC ;"
- ```
- 
- You should get something like
- ```
- +--------+--------------+----------+-----------+-------+-------+
 | county | constituency |   ward   | candidate | party | votes |
 +--------+--------------+----------+-----------+-------+-------+
-| Kiambu |     Juja     | Kalimoni |   Mwas    |  ODM  |  738  |
+| Kiambu |     Juja     | Kalimoni |   Mwas    |  ODM  |  71   |
 +--------+--------------+----------+-----------+-------+-------+
-| Kiambu |     Juja     | Kalimoni |   Omosh   |  PNU  |  228  |
->>>>>>> dbc1ff23
+| Kiambu |     Juja     | Kalimoni |   Omosh   |  PNU  |  66   |
 +--------+--------------+----------+-----------+-------+-------+
 ```